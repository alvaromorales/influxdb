package parser

import (
	"bytes"
	"fmt"
	"strings"
	"time"

	log "code.google.com/p/log4go"
)

type GroupByClause struct {
	FillWithZero bool
	FillValue    *Value
	Elems        []*Value
}

func (self GroupByClause) GetGroupByTime() (*time.Duration, bool, error) {
	for _, groupBy := range self.Elems {
		if groupBy.IsFunctionCall() && strings.ToLower(groupBy.Name) == "time" {
			// TODO: check the number of arguments and return an error
			if len(groupBy.Elems) != 1 {
<<<<<<< HEAD
				return nil, NewQueryError(WrongNumberOfArguments, "time function only accepts one argument")
=======
				return nil, false, common.NewQueryError(common.WrongNumberOfArguments, "time function only accepts one argument")
>>>>>>> b180155b
			}

			if groupBy.Elems[0].Type != ValueDuration {
				log.Debug("Get a time function without a duration argument %v", groupBy.Elems[0].Type)
			}
			arg := groupBy.Elems[0].Name
<<<<<<< HEAD
			durationInt, err := ParseTimeDuration(arg)
			if err != nil {
				return nil, NewQueryError(InvalidArgument, fmt.Sprintf("invalid argument %s to the time function", arg))
=======
			durationInt, err := common.ParseTimeDuration(arg)
			irregularInterval := common.IsIrregularInterval(arg)
			if err != nil {
				return nil, false, common.NewQueryError(common.InvalidArgument, fmt.Sprintf("invalid argument %s to the time function", arg))
>>>>>>> b180155b
			}
			duration := time.Duration(durationInt)
			return &duration, irregularInterval, nil
		}
	}
	return nil, false, nil
}

func (self *GroupByClause) GetString() string {
	buffer := bytes.NewBufferString("")

	buffer.WriteString(Values(self.Elems).GetString())

	if self.FillWithZero {
		fmt.Fprintf(buffer, " fill(%s)", self.FillValue.GetString())
	}
	return buffer.String()
}<|MERGE_RESOLUTION|>--- conflicted
+++ resolved
@@ -20,27 +20,17 @@
 		if groupBy.IsFunctionCall() && strings.ToLower(groupBy.Name) == "time" {
 			// TODO: check the number of arguments and return an error
 			if len(groupBy.Elems) != 1 {
-<<<<<<< HEAD
-				return nil, NewQueryError(WrongNumberOfArguments, "time function only accepts one argument")
-=======
-				return nil, false, common.NewQueryError(common.WrongNumberOfArguments, "time function only accepts one argument")
->>>>>>> b180155b
+				return nil, false, NewQueryError(WrongNumberOfArguments, "time function only accepts one argument")
 			}
 
 			if groupBy.Elems[0].Type != ValueDuration {
 				log.Debug("Get a time function without a duration argument %v", groupBy.Elems[0].Type)
 			}
 			arg := groupBy.Elems[0].Name
-<<<<<<< HEAD
 			durationInt, err := ParseTimeDuration(arg)
+			irregularInterval := IsIrregularInterval(arg)
 			if err != nil {
-				return nil, NewQueryError(InvalidArgument, fmt.Sprintf("invalid argument %s to the time function", arg))
-=======
-			durationInt, err := common.ParseTimeDuration(arg)
-			irregularInterval := common.IsIrregularInterval(arg)
-			if err != nil {
-				return nil, false, common.NewQueryError(common.InvalidArgument, fmt.Sprintf("invalid argument %s to the time function", arg))
->>>>>>> b180155b
+				return nil, false, NewQueryError(InvalidArgument, fmt.Sprintf("invalid argument %s to the time function", arg))
 			}
 			duration := time.Duration(durationInt)
 			return &duration, irregularInterval, nil
